--- conflicted
+++ resolved
@@ -25,6 +25,7 @@
 import org.eclipse.jdt.internal.compiler.CompilationResult;
 import org.eclipse.jdt.internal.compiler.DefaultErrorHandlingPolicies;
 import org.eclipse.jdt.internal.compiler.batch.CompilationUnit;
+import org.eclipse.jdt.internal.compiler.classfmt.ClassFileConstants;
 import org.eclipse.jdt.internal.compiler.env.ICompilationUnit;
 import org.eclipse.jdt.internal.compiler.impl.CompilerOptions;
 import org.eclipse.jdt.internal.compiler.parser.Parser;
@@ -79,18 +80,12 @@
      * @return the compilation of the file
      * @throws InvalidSyntaxException if the file has syntax errors.
      */
-<<<<<<< HEAD
-    public static JavaCompilation compile(File file) {
-    	return compile(FileUtils.getContent(file), file.getName());
-=======
     public static JavaCompilation compile(File file, long version) {
         CompilerOptions options = getDefaultCompilerOptions(version);
         Parser parser = createCommentRecorderParser(options);
         ICompilationUnit cu = createCompilationUnit(FileUtils.getContent(file), file.getName());
         CompilationResult compilationResult = createDefaultCompilationResult(cu, options);
         return new JavaCompilation(parser.parse(cu, compilationResult), parser.scanner);
-    	
->>>>>>> f7356baa
     }
 
     private static CompilationResult createDefaultCompilationResult(ICompilationUnit cu, CompilerOptions options) {
@@ -110,6 +105,15 @@
         return options;
     }
 
+    private static CompilerOptions getDefaultCompilerOptions() {
+        CompilerOptions options = new CompilerOptions();
+        options.docCommentSupport = true;
+        options.complianceLevel = ClassFileConstants.JDK1_6;
+        options.sourceLevel = ClassFileConstants.JDK1_6;
+        options.targetJDK = ClassFileConstants.JDK1_6;
+        return options;
+    }
+
     private static Parser createCommentRecorderParser(CompilerOptions options) {
         return new CommentRecorderParser(new ProblemReporter(
                 DefaultErrorHandlingPolicies.proceedWithAllProblems(),
